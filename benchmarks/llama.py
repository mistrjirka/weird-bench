--- conflicted
+++ resolved
@@ -311,7 +311,6 @@
 
             if total_size and total_size > 0:
                 percent = min(100, (downloaded * 100) // total_size)
-<<<<<<< HEAD
                 total_mb = total_size / (1024 * 1024)
                 total_display = f"{total_mb:.2f} MB"
             else:
@@ -326,9 +325,6 @@
                 flush=True
             )
 
-=======
-                print(f"\rDownloading: {percent}% ({downloaded // (1024*1024)} MB / {total_size // (1024*1024)} MB)", end="", flush=True)
->>>>>>> 58eaecd3
         try:
             urllib.request.urlretrieve(self.model_url, self.shared_model_path, progress_hook)
             print(f"\nModel downloaded successfully to {self.shared_model_path}")
